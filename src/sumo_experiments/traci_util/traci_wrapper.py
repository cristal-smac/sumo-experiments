--- conflicted
+++ resolved
@@ -54,7 +54,6 @@
         """
         self.behavioural_functions.append(function)
 
-<<<<<<< HEAD
     def net_to_graph(self):
         """
         Convert the network to a graph.
@@ -110,9 +109,7 @@
 
 
     def final_function(self):
-=======
     def final_function(self, traci):
->>>>>>> a560f0c9
         """
         The final function combine all functions added to the wrapper to make only one.
         :return: dict
@@ -136,7 +133,6 @@
             resume = (step < self.simulation_duration) and (traci.simulation.getMinExpectedNumber()>0)
 
         while resume:
-<<<<<<< HEAD
 
             # Store the current state network as a graph
             if self.graph_representation:
@@ -153,9 +149,7 @@
                 plt.savefig(f'./Graphs/{step}.png')
 
 
-=======
             
->>>>>>> a560f0c9
             traci.simulationStep()
 
             simulation_time = traci.simulation.getTime()
